--- conflicted
+++ resolved
@@ -4,20 +4,6 @@
 #include "protocol.h"
 #include "secp256k1_helper.h"
 
-<<<<<<< HEAD
-#define ERROR_ARGUMENTS_LEN -1
-#define ERROR_ENCODING -2
-#define ERROR_SYSCALL -3
-#define ERROR_SECP_RECOVER_PUBKEY -11
-#define ERROR_SECP_PARSE_SIGNATURE -12
-#define ERROR_SECP_SERIALIZE_PUBKEY -13
-#define ERROR_SCRIPT_TOO_LONG -21
-#define ERROR_WITNESS_TOO_LONG -22
-#define ERROR_WITNESS_TOO_SHORT -23
-#define ERROR_PUBKEY_BLAKE160_HASH -31
-
-=======
->>>>>>> 1fd4cd3e
 #define BLAKE2B_BLOCK_SIZE 32
 #define BLAKE160_SIZE 20
 #define PUBKEY_SIZE 33
@@ -28,36 +14,12 @@
 #define SCRIPT_SIZE 32768
 #define SIGNATURE_SIZE 65
 
-/* Extract lock from WitnessArgs */
-int extract_witness_lock(uint8_t *witness, uint64_t len,
-                         mol_seg_t *lock_bytes_seg) {
-  mol_seg_t witness_seg;
-  witness_seg.ptr = witness;
-  witness_seg.size = len;
-
-  if (MolReader_WitnessArgs_verify(&witness_seg, false) != MOL_OK) {
-    return ERROR_ENCODING;
-  }
-  mol_seg_t lock_seg = MolReader_WitnessArgs_get_lock(&witness_seg);
-
-  *lock_bytes_seg = MolReader_Bytes_raw_bytes(&lock_seg);
-  return CKB_SUCCESS;
-}
-
 /*
  * Arguments:
  * pubkey blake160 hash, blake2b hash of pubkey first 20 bytes, used to
  * shield the real pubkey.
  *
  * Witness:
-<<<<<<< HEAD
- * signature used to present ownership.
- */
-int main() {
-  int ret;
-  volatile uint64_t len = 0;
-  unsigned char temp[TEMP_SIZE];
-=======
  * WitnessArgs with a signature in lock field used to present ownership.
  */
 int main() {
@@ -65,7 +27,6 @@
   uint64_t len = 0;
   unsigned char temp[TEMP_SIZE];
   unsigned char lock_bytes[SIGNATURE_SIZE];
->>>>>>> 1fd4cd3e
 
   /* Load args */
   unsigned char script[SCRIPT_SIZE];
@@ -76,38 +37,6 @@
   }
   if (len > SCRIPT_SIZE) {
     return ERROR_SCRIPT_TOO_LONG;
-<<<<<<< HEAD
-  }
-  mol_pos_t script_pos;
-  script_pos.ptr = (const uint8_t*)script;
-  script_pos.size = len;
-
-  mol_read_res_t args_res = mol_cut(&script_pos, MOL_Script_args());
-  if (args_res.code != 0) {
-    return ERROR_ENCODING;
-  }
-  mol_read_res_t args_bytes_res = mol_cut_bytes(&args_res.pos);
-  if (args_bytes_res.code != 0) {
-    return ERROR_ENCODING;
-  } else if (args_bytes_res.pos.size != BLAKE160_SIZE) {
-    return ERROR_ARGUMENTS_LEN;
-  }
-
-  /* Load witness of first input */
-  unsigned char witness[WITNESS_SIZE];
-  len = WITNESS_SIZE;
-  ret = ckb_load_witness(witness, &len, 0, 0, CKB_SOURCE_GROUP_INPUT);
-  if (ret != CKB_SUCCESS) {
-    return ERROR_SYSCALL;
-  }
-  if (len > WITNESS_SIZE) {
-    return ERROR_WITNESS_TOO_LONG;
-  }
-  if (len < SIGNATURE_SIZE) {
-    return ERROR_WITNESS_TOO_SHORT;
-  }
-  size_t extra_witness_len = len - SIGNATURE_SIZE;
-=======
   }
   mol_seg_t script_seg;
   script_seg.ptr = (uint8_t*)script;
@@ -152,7 +81,6 @@
     return ERROR_ARGUMENTS_LEN;
   }
   memcpy(lock_bytes, lock_bytes_seg.ptr, lock_bytes_seg.size);
->>>>>>> 1fd4cd3e
 
   /* Load tx hash */
   unsigned char tx_hash[BLAKE2B_BLOCK_SIZE];
@@ -168,25 +96,6 @@
   blake2b_init(&blake2b_ctx, BLAKE2B_BLOCK_SIZE);
   blake2b_update(&blake2b_ctx, tx_hash, BLAKE2B_BLOCK_SIZE);
 
-<<<<<<< HEAD
-  /* Load extra witness of first input and all witnesses of other inputs */
-  if (extra_witness_len > 0) {
-    blake2b_update(&blake2b_ctx, &witness[SIGNATURE_SIZE], extra_witness_len);
-  }
-  size_t i = 1;
-  while (1) {
-    len = WITNESS_SIZE;
-    ret = ckb_load_witness(temp, &len, 0, i, CKB_SOURCE_INPUT);
-    if (ret == CKB_INDEX_OUT_OF_BOUND) {
-      break;
-    }
-    if (ret != CKB_SUCCESS) {
-      return ERROR_SYSCALL;
-    }
-    if (len > WITNESS_SIZE) {
-      return ERROR_WITNESS_TOO_LONG;
-    }
-=======
   /* Clear lock field to zero, then digest the first witness */
   memset((void *)lock_bytes_seg.ptr, 0, lock_bytes_seg.size);
   blake2b_update(&blake2b_ctx, (char *)&witness_len, sizeof(uint64_t));
@@ -207,7 +116,6 @@
       return ERROR_WITNESS_SIZE;
     }
     blake2b_update(&blake2b_ctx, (char *)&len, sizeof(uint64_t));
->>>>>>> 1fd4cd3e
     blake2b_update(&blake2b_ctx, temp, len);
     i += 1;
   }
@@ -220,21 +128,6 @@
   if (ret != 0) {
     return ret;
   }
-<<<<<<< HEAD
-
-  secp256k1_ecdsa_recoverable_signature signature;
-  if (secp256k1_ecdsa_recoverable_signature_parse_compact(
-          &context, &signature, witness, witness[RECID_INDEX]) == 0) {
-    return ERROR_SECP_PARSE_SIGNATURE;
-  }
-
-  /* Recover pubkey */
-  secp256k1_pubkey pubkey;
-  if (secp256k1_ecdsa_recover(&context, &pubkey, &signature, message) != 1) {
-    return ERROR_SECP_RECOVER_PUBKEY;
-  }
-
-=======
 
   secp256k1_ecdsa_recoverable_signature signature;
   if (secp256k1_ecdsa_recoverable_signature_parse_compact(
@@ -248,7 +141,6 @@
     return ERROR_SECP_RECOVER_PUBKEY;
   }
 
->>>>>>> 1fd4cd3e
   /* Check pubkey hash */
   size_t pubkey_size = PUBKEY_SIZE;
   if (secp256k1_ec_pubkey_serialize(&context, temp, &pubkey_size, &pubkey,
@@ -260,11 +152,7 @@
   blake2b_update(&blake2b_ctx, temp, pubkey_size);
   blake2b_final(&blake2b_ctx, temp, BLAKE2B_BLOCK_SIZE);
 
-<<<<<<< HEAD
-  if (memcmp(args_bytes_res.pos.ptr, temp, BLAKE160_SIZE) != 0) {
-=======
   if (memcmp(args_bytes_seg.ptr, temp, BLAKE160_SIZE) != 0) {
->>>>>>> 1fd4cd3e
     return ERROR_PUBKEY_BLAKE160_HASH;
   }
 
